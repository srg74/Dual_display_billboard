--- conflicted
+++ resolved
@@ -22,17 +22,17 @@
 }
 
 /**
- * @brief Initializes complete dual display hardware system
+ * @brief 🚀 Initializes complete dual display hardware system
  * 
  * Performs comprehensive hardware initialization sequence for dual ST7735/ST7789 displays.
  * Configures PWM backlight control, chip select pins, TFT interface, and immediately
  * clears both displays to prevent visual artifacts during startup.
  * 
  * Initialization Sequence:
- * 1. Backlight PWM configuration (5kHz, 8-bit resolution)
+ * 1. 💡 Backlight PWM configuration (5kHz, 8-bit resolution)
  * 2. Chip select pin setup with safe deselect state
  * 3. TFT library initialization with dual CS method
- * 4. Immediate display clearing to prevent startup flash
+ * 4. ⚫ Immediate display clearing to prevent startup flash
  * 
  * Hardware Requirements:
  * • ESP32/ESP32-S3 with sufficient GPIO pins
@@ -51,7 +51,7 @@
  * @see initializeTFT() for TFT library setup process
  */
 bool DisplayManager::begin() {
-    LOG_INFO("DISPLAY", "Initializing Display Manager with working config");
+    LOG_INFO("DISPLAY", "🎨 Initializing Display Manager with working config");
     
     initializeBacklight();
     initializeCS();
@@ -220,7 +220,7 @@
  * @param displayNum The display number to select (1 or 2)
  * 
  * @warning Deselects all displays first, then selects the target display
- * @note Uses text rotation (DISPLAY_TEXT_ROTATION) as default
+ * @note 📝 Uses text rotation (DISPLAY_TEXT_ROTATION) as default
  * 
  * @see selectDisplayForText() for explicit text rotation
  * @see selectDisplayForImage() for image-specific rotation
@@ -234,7 +234,7 @@
 }
 
 /**
- * Selects display with text-optimized rotation
+ * 📝 Selects display with text-optimized rotation
  * 
  * Activates the specified display and configures it for optimal text rendering
  * by setting the text rotation (DISPLAY_TEXT_ROTATION). This method ensures
@@ -246,7 +246,7 @@
  * 
  * @warning Always deselects all displays before selecting target
  * @note Text rotation is configured via DISPLAY_TEXT_ROTATION constant
- * @note Invalid display numbers are silently ignored
+ * @note 🔄 Invalid display numbers are silently ignored
  * 
  * @see selectDisplayForImage() for image-specific rotation
  * @see deselectAll() for deactivating all displays
@@ -342,7 +342,7 @@
  * @since v0.9
  */
 void DisplayManager::clearBothDisplaysToBlack() {
-    LOG_INFO("DISPLAY", "Clearing both displays to black");
+    LOG_INFO("DISPLAY", "⚫ Clearing both displays to black");
     
     // Clear display content to black
     selectDisplay(1);
@@ -402,15 +402,6 @@
     uint32_t scaledBrightness = (brightness * 1023) / 255;
     if (displayNum == 1 || displayNum == 0) {
         brightness1 = brightness;
-<<<<<<< HEAD
-        ledcWrite(3, brightness); // Apply to backlight 1 (GPIO 7, Channel 3)
-    LOG_INFOF("DISPLAY", "ESP32S3 Backlight 1: %d/255 (%.1f%%)", brightness, (brightness / 255.0f) * 100.0f);
-    }
-    if (displayNum == 2 || displayNum == 0) {
-        brightness2 = brightness;
-        ledcWrite(4, brightness); // Apply to backlight 2 (GPIO 8, Channel 4)
-    LOG_INFOF("DISPLAY", "ESP32S3 Backlight 2: %d/255 (%.1f%%)", brightness, (brightness / 255.0f) * 100.0f);
-=======
         ledcWrite(3, scaledBrightness); // Apply to backlight 1 (GPIO 7, Channel 3)
         LOG_INFOF("DISPLAY", "ESP32S3 Backlight 1: %d/255 -> %d/1023 (%.1f%%)", brightness, scaledBrightness, (brightness / 255.0f) * 100.0f);
     }
@@ -418,21 +409,11 @@
         brightness2 = brightness;
         ledcWrite(4, scaledBrightness); // Apply to backlight 2 (GPIO 8, Channel 4)
         LOG_INFOF("DISPLAY", "ESP32S3 Backlight 2: %d/255 -> %d/1023 (%.1f%%)", brightness, scaledBrightness, (brightness / 255.0f) * 100.0f);
->>>>>>> 5b41e1e8
     }
 #else
     // ESP32 original setup (working) - restore original channel mapping
     if (displayNum == 1 || displayNum == 0) {
         brightness1 = brightness;
-<<<<<<< HEAD
-        ledcWrite(2, brightness); // Apply to backlight 1 (GPIO 27, Channel 2) - SWAPPED: Blue display is on Channel 2
-    LOG_INFOF("DISPLAY", "Brightness set - Display 1: %d", brightness);
-    }
-    if (displayNum == 2 || displayNum == 0) {
-        brightness2 = brightness;
-        ledcWrite(1, brightness); // Apply to backlight 2 (GPIO 22, Channel 1) - SWAPPED: Yellow display is on Channel 1
-    LOG_INFOF("DISPLAY", "Brightness set - Display 2: %d", brightness);
-=======
         ledcWrite(2, brightness); // Apply to backlight 1 (GPIO 22, Channel 2) - Original working
         LOG_INFOF("DISPLAY", "🔆 Brightness set - Display 1: %d", brightness);
     }
@@ -440,7 +421,6 @@
         brightness2 = brightness;
         ledcWrite(1, brightness); // Apply to backlight 2 (GPIO 27, Channel 1) - Original working
         LOG_INFOF("DISPLAY", "🔆 Brightness set - Display 2: %d", brightness);
->>>>>>> 5b41e1e8
     }
 #endif
 }
@@ -545,12 +525,8 @@
         selectDisplay(2);
         tft.fillScreen(TFT_BLACK);
         deselectAll();
-<<<<<<< HEAD
-    LOG_INFO("DISPLAY", "Second display disabled");
-=======
         setBrightness(0, 2);  // Disable brightness for Display 2
         LOG_INFO("DISPLAY", "⚫ Second display disabled (brightness = 0)");
->>>>>>> 5b41e1e8
     }
 }
 
@@ -585,7 +561,7 @@
             selectDisplay(1);
             tft.fillScreen(TFT_BLUE);
             deselectAll();
-            // LOG_INFO("DISPLAY", " First screen BLUE"); // Commented to reduce log spam
+            // LOG_INFO("DISPLAY", "🔵 First screen BLUE"); // Commented to reduce log spam
         } else {
             selectDisplay(2);
             tft.fillScreen(TFT_YELLOW);
@@ -757,7 +733,7 @@
         return;
     }
     
-    LOG_INFO("DISPLAY", "Showing portal information on display 1");  // FIXED
+    LOG_INFO("DISPLAY", "📋 Showing portal information on display 1");  // FIXED
     
     // Display 1: Show portal info with #00b33c background (brighter green)
     selectDisplay(1);  // FIXED: Changed to 1
@@ -819,11 +795,7 @@
         return;
     }
     
-<<<<<<< HEAD
-    LOG_INFO("DISPLAY", " Showing WiFi connection success on display 1");
-=======
     LOG_INFO("DISPLAY", "Showing WiFi connection success on display 1");
->>>>>>> 5b41e1e8
     
     // Display 1: Show connection success with #0000cc background (blue)
     selectDisplay(1);
@@ -1094,7 +1066,7 @@
     // Show splash screen for 4 seconds, then portal info will auto-display
     showSplashScreen(0, DISPLAY_SPLASH_DURATION_MS);  // 4 seconds on both displays
     
-    LOG_INFO("DISPLAY", " Portal sequence started: 4s splash → portal info");
+    LOG_INFO("DISPLAY", "🚀 Portal sequence started: 4s splash → portal info");
 }
 
 /**
